from . import log, util, numpy, core, numeric, function, _
import warnings

class TrimmedIScheme( object ):
  'integration scheme for truncated elements'

  __slots__ = 'levelset', 'ischeme', 'maxrefine', 'finestscheme', 'bezierscheme', 'retain'

  def __init__( self, levelset, ischeme, maxrefine, finestscheme='uniform1', degree=3, retain=None ):
    'constructor'

    self.levelset = levelset
    self.ischeme = ischeme
    self.maxrefine = maxrefine
    self.finestscheme = finestscheme
    self.bezierscheme = 'bezier%d' % degree
    self.retain = retain

  @core.cache
  def __getitem__( self, elem ):
    'get ischeme for elem'

    ischeme = self.generate_ischeme( elem, self.maxrefine )
    if ischeme is True:
      ischeme = elem.eval( self.ischeme )
    return ischeme

  def generate_ischeme( self, elem, maxrefine ):
    'generate integration scheme'

    if self.retain:
      parents = [elem]
      for i in range(maxrefine):
        allchildren = []
        while parents:
          allchildren += parents.pop().children
        parents = allchildren

      if not any(self.retain[child] for child in parents):
        return None

    if maxrefine <= 0:
      ipoints, iweights = elem.eval( self.finestscheme )
      inside = numeric.greater( self.levelset( elem, ipoints ), 0 )
      if inside.all():
        return True
      if not inside.any():
        return None
      return ipoints[inside], iweights[inside]

    try:
      inside = numeric.greater( self.levelset( elem, self.bezierscheme ), 0 )
    except function.EvaluationError:
      pass
    else:
      if inside.all():
        return True
      if not inside.any():
        return None

    ischemes = [ self.generate_ischeme( child, maxrefine-1 ) for child in elem.children ]
    if all( ischeme is True for ischeme in ischemes ):
      return True
    if all( ischeme is None for ischeme in ischemes ):
      return None

    points = []
    weights = []
    for child, ischeme in zip( elem.children, ischemes ):
      if ischeme is None:
        continue
      if ischeme is True:
        ischeme = child.eval( self.ischeme )
      pelem, transform = child.parent
      assert pelem is elem
      ipoints, iweights = ischeme
      points.append( transform.eval(ipoints) )
      weights.append( iweights * transform.det )

    coords = numeric.concatenate( coords, axis=0 )
    weights = numeric.concatenate( weights, axis=0 )
    return coords, weights

class Transformation( object ):
  'transform points'

  __slots__ = 'fromdim', 'todim'

  def __init__( self, fromdim, todim ):
    'constructor'

    self.fromdim = fromdim
    self.todim = todim

  def __str__( self ):
    'string representation'

    return '%s(%d->%d)' % ( self.__class__.__name__, self.fromdim, self.todim )

  def eval( self, points ):
    'evaluate'

    if points is None:
      return None

    return self._eval( points )

class SliceTransformation( Transformation ):
  'take slice'

  __slots__ = 'slice',

  def __init__( self, fromdim, start=None, stop=None, step=None ):
    'constructor'

    self.slice = slice( start, stop, step )
    Transformation.__init__( self, fromdim, todim=len(range(fromdim)[self.slice]) )
  
  @core.weakcache
  def _eval( self, points ):
    'apply transformation'

    assert points.shape[1] == self.fromdim
    return points[:,self.slice]

class AffineTransformation( Transformation ):
  'affine transformation'

  __slots__ = 'offset', 'transform'

  def __init__( self, offset, transform ):
    'constructor'

    self.offset = numeric.asarray( offset )
    assert self.offset.ndim == 1
    self.transform = numeric.asarray( transform )
    assert self.transform.ndim == 2
    assert self.transform.shape[0] == self.offset.shape[0]
    Transformation.__init__( self, fromdim=self.transform.shape[1], todim=self.transform.shape[0] )

  @property
  def invtrans( self ):
    'inverse transformation'

    assert self.todim == self.fromdim
    return numeric.inv( self.transform )

  @property
  def det( self ):
    'determinant'

    assert self.todim == self.fromdim
    return numeric.det( self.transform )

  def nest( self, other ):
    'merge transformations'

    offset = other.offset + numeric.dot( other.transform, self.offset )
    transform = numeric.dot( other.transform, self.transform )
    return AffineTransformation( offset, transform )

  def get_transform( self ):
    'get transformation copy'

    return self.transform.copy()

  def invapply( self, coords ):
    'apply inverse transformation'

    return numeric.dot( coords - self.offset, self.invtrans.T )

  @core.weakcache
  def _eval( self, points ):
    'apply transformation'

    transpoints = numeric.dot( points, self.transform.T )
    transpoints += self.offset
    transpoints.flags.writeable = False
    return transpoints

def IdentityTransformation( ndims ):
  return AffineTransformation( numeric.zeros(ndims), numeric.eye(ndims) )

PrimaryVertex = str
HalfVertex = lambda vertex1, vertex2, xi=.5: '%s<%.3f>%s' % ( (vertex1,xi,vertex2) if vertex1 < vertex2 else (vertex2,1-xi,vertex1) )
ProductVertex = lambda *vertices: ','.join( vertices )

class Element( object ):
  '''Element base class.

  Represents the topological shape.'''

  __slots__ = 'vertices', 'ndims', 'index', 'parent', 'context', 'interface', 'root_transform', 'inv_root_transform', 'root_det'

  def __init__( self, ndims, vertices, index=None, parent=None, context=None, interface=None ):
    'constructor'

    #assert all( isinstance(vertex,Vertex) for vertex in vertices )
    self.vertices = tuple(vertices)
    self.ndims = ndims
    assert index is None or parent is None
    self.index = index
    self.parent = parent
    self.context = context
    self.interface = interface

    if parent:
      pelem, trans = parent
      self.root_transform = numeric.dot( pelem.root_transform, trans.transform )
      self.inv_root_transform = numeric.dot( trans.invtrans, pelem.inv_root_transform )
      self.root_det = pelem.root_det * trans.det
    else:
      self.inv_root_transform = self.root_transform = numeric.eye( self.ndims )
      self.root_det = 1.

  def __mul__( self, other ):
    'multiply elements'

    return ProductElement( self, other )

  def neighbor( self, other ):
    'level of neighborhood; 0=self'

    if self == other:
      return 0
    ncommon = len( set(self.vertices) & set(other.vertices) )
    return self.neighbormap[ ncommon ]

  def eval( self, where ):
    'get points'

    if isinstance( where, str ):
      points, weights = self.getischeme( self.ndims, where )
    else:
      points = where
      weights = None
    return points, weights

  def zoom( self, elemset, points ):
    'zoom points'

    elem = self
    totaltransform = 1
    while elem not in elemset:
      elem, transform = self.parent
      points = transform( points )
      totaltransform = numeric.dot( transform.transform, totaltransform )
    return elem, points, totaltransform

  def __str__( self ):
    'string representation'

    return '%s(%s)' % ( self.__class__.__name__, self.vertices )

  def __hash__( self ):
    'hash'

    return hash(str(self))

  def __eq__( self, other ):
    'hash'

    return self is other or ( self.__class__ == other.__class__
                          and self.vertices == other.vertices
                          and self.parent == other.parent
                          and self.context == other.context
                          and self.interface == other.interface )

  def intersected( self, levelset, lscheme, evalrefine=0 ):
    '''check levelset intersection:
      +1 for levelset > 0 everywhere
      -1 for levelset < 0 everywhere
       0 for intersected element'''

    elems = iter( [self] )
    for irefine in range(evalrefine):
      elems = ( child for elem in elems for child in elem.children )

    inside = numeric.greater( levelset( elems.next(), lscheme ), 0 )
    if inside.all():
      for elem in elems:
        inside = numeric.greater( levelset( elem, lscheme ), 0 )
        if not inside.all():
          return 0
      return 1
    elif not inside.any():
      for elem in elems:
        inside = numeric.greater( levelset( elem, lscheme ), 0 )
        if inside.any():
          return 0
      return -1
    return 0

  def trim( self, levelset, maxrefine, lscheme, finestscheme, evalrefine ):
    'trim element along levelset'

    intersected = self.intersected( levelset, lscheme, evalrefine )

    if intersected > 0:
      return self

    if intersected < 0:
      return None

    parent = self, AffineTransformation( numeric.zeros(self.ndims), numeric.eye(self.ndims) )
    return TrimmedElement( elem=self, vertices=self.vertices, levelset=levelset, maxrefine=maxrefine, lscheme=lscheme, finestscheme=finestscheme, evalrefine=evalrefine, parent=parent )

  def get_simplices ( self, maxrefine ):
    'divide in simple elements'

    return self,

  def get_trimmededges ( self, maxrefine ):
    return []

class ProductElement( Element ):
  'element product'

  __slots__ = 'elem1', 'elem2', 'root_det'

  @staticmethod
  @core.cache
  def getslicetransforms( ndims1, ndims2 ):
    ndims = ndims1 + ndims2
    slice1 = SliceTransformation( fromdim=ndims, stop=ndims1 )
    slice2 = SliceTransformation( fromdim=ndims, start=ndims1 )
    return slice1, slice2

  def __init__( self, elem1, elem2 ):
    'constructor'

    self.elem1 = elem1
    self.elem2 = elem2
    slice1, slice2 = self.getslicetransforms( elem1.ndims, elem2.ndims )
    iface1 = elem1, slice1
    iface2 = elem2, slice2
    vertices = [] # TODO [ ProductVertex(vertex1,vertex2) for vertex1 in elem1.vertices for vertex2 in elem2.vertices ]
    Element.__init__( self, ndims=elem1.ndims+elem2.ndims, vertices=vertices, interface=(iface1,iface2) )

    self.root_det = elem1.root_det * elem2.root_det # HACK. TODO via constructor

  @staticmethod
  @core.cache
  def get_tri_bem_ischeme( ischeme, neighborhood ):
    'Some cached quantities for the singularity quadrature scheme.'
    points, weights = QuadElement.getischeme( ndims=4, where=ischeme )
    eta1, eta2, eta3, xi = points.T
    if neighborhood == 0:
      temp = xi*eta1*eta2*eta3
      pts0 = xi*eta1*(1 - eta2)
      pts1 = xi - pts0
      pts2 = xi - temp
      pts3 = xi*(1 - eta1)
      pts4 = pts0 + temp
      pts5 = xi*(1 - eta1*eta2)
      pts6 = xi*eta1 - temp
      points = numeric.asarray(
        [[1-xi,   1-pts2, 1-xi,   1-pts5, 1-pts2, 1-xi  ],
         [pts1, pts3, pts4, pts0, pts6, pts0],
         [1-pts2, 1-xi,   1-pts5, 1-xi,   1-xi,   1-pts2],
         [pts3, pts1, pts0, pts4, pts0, pts6]]).reshape( 4, -1 ).T
      points = numeric.asarray( points * [-1,1,-1,1] + [1,0,1,0] ) # flipping in x -GJ
      weights = numeric.concatenate( 6*[xi**3*eta1**2*eta2*weights] )
    elif neighborhood == 1:
      A = xi*eta1
      B = A*eta2
      C = A*eta3
      D = B*eta3
      E = xi - B
      F = A - B
      G = xi - D
      H = B - D
      I = A - D
      points = numeric.asarray(
        [[1-xi, 1-xi, 1-E,  1-G,  1-G ],
         [C,  G,  F,  H,  I ],
         [1-E,  1-G,  1-xi, 1-xi, 1-xi],
         [F,  H,  D,  A,  B ]] ).reshape( 4, -1 ).T
      temp = xi*A
      weights = numeric.concatenate( [A*temp*weights] + 4*[B*temp*weights] )
    elif neighborhood == 2:
      A = xi*eta2
      B = A*eta3
      C = xi*eta1
      points = numeric.asarray(
        [[1-xi, 1-A ],
         [C,  B ],
         [1-A,  1-xi],
         [B,  C ]] ).reshape( 4, -1 ).T
      weights = numeric.concatenate( 2*[xi**2*A*weights] )
    else:
      assert neighborhood == -1, 'invalid neighborhood %r' % neighborhood
      points = numeric.asarray([ eta1*eta2, 1-eta2, eta3*xi, 1-xi ]).T
      weights = eta2*xi*weights
    return points, weights
  
  @staticmethod
  @core.cache
  def get_quad_bem_ischeme( ischeme, neighborhood ):
    'Some cached quantities for the singularity quadrature scheme.'
    points, weights = QuadElement.getischeme( ndims=4, where=ischeme )
    eta1, eta2, eta3, xi = points.T
    if neighborhood == 0:
      xe = xi*eta1
      A = (1 - xi)*eta3
      B = (1 - xe)*eta2
      C = xi + A
      D = xe + B
      points = numeric.asarray(
        [[A, B, A, D, B, C, C, D],
         [B, A, D, A, C, B, D, C],
         [C, D, C, B, D, A, A, B],
         [D, C, B, C, A, D, B, A]]).reshape( 4, -1 ).T
      weights = numeric.concatenate( 8*[xi*(1-xi)*(1-xe)*weights] )
    elif neighborhood == 1:
      ox = 1 - xi
      A = xi*eta1
      B = xi*eta2
      C = ox*eta3
      D = C + xi
      E = 1 - A
      F = E*eta3
      G = A + F
      points = numeric.asarray(
        [[D,  C,  G,  G,  F,  F ],
         [B,  B,  B,  xi, B,  xi],
         [C,  D,  F,  F,  G,  G ],
         [A,  A,  xi, B,  xi, B ]]).reshape( 4, -1 ).T
      weights = numeric.concatenate( 2*[xi**2*ox*weights] + 4*[xi**2*E*weights] )
    elif neighborhood == 2:
      A = xi*eta1
      B = xi*eta2
      C = xi*eta3
      points = numeric.asarray(
        [[xi, A,  A,  A ], 
         [A,  xi, B,  B ],
         [B,  B,  xi, C ], 
         [C,  C,  C,  xi]]).reshape( 4, -1 ).T
      weights = numeric.concatenate( 4*[xi**3*weights] )
    else:
      assert neighborhood == -1, 'invalid neighborhood %r' % neighborhood
    return points, weights

  @staticmethod
  @core.cache
  def concat( ischeme1, ischeme2 ):
    coords1, weights1 = ischeme1
    coords2, weights2 = ischeme2
    if weights1 is not None:
      assert weights2 is not None
      weights = numeric.asarray( ( weights1[:,_] * weights2[_,:] ).ravel() )
    else:
      assert weights2 is None
      weights = None
    npoints1,ndims1 = coords1.shape  
    npoints2,ndims2 = coords2.shape 
    coords = numeric.empty( [ coords1.shape[0], coords2.shape[0], ndims1+ndims2 ] )
    coords[:,:,:ndims1] = coords1[:,_,:]
    coords[:,:,ndims1:] = coords2[_,:,:]
    coords = numeric.asarray( coords.reshape(-1,ndims1+ndims2) )
    return coords, weights
  
  @property
  def orientation( self ):
    '''Neighborhood of elem1 and elem2 and transformations to get mutual overlap in right location
    O: neighborhood,  as given by Element.neighbor(),
       transf1,       required rotation of elem1 map: {0:0, 1:pi/2, 2:pi, 3:3*pi/2},
       transf2,       required rotation of elem2 map (is indep of transf1 in UnstructuredTopology.'''
    neighborhood = self.elem1.neighbor( self.elem2 )
    common_vertices = list( set(self.elem1.vertices) & set(self.elem2.vertices) )
    vertices1 = [self.elem1.vertices.index( ni ) for ni in common_vertices]
    vertices2 = [self.elem2.vertices.index( ni ) for ni in common_vertices]
    if neighborhood == 0:
      # test for strange topological features
      assert self.elem1 == self.elem2, 'Topological feature not supported: try refining here, possibly periodicity causes elems to touch on both sides.'
      transf1 = transf2 = 0
    elif neighborhood == -1:
      transf1 = transf2 = 0
    elif isinstance( self.elem1, QuadElement ):
      # define local map rotations
      if neighborhood==1:
        transform = [0,2], [2,3], [3,1], [1,0], [2,0], [3,2], [1,3], [0,1]
      elif neighborhood==2:
        transform = [0], [2], [3], [1]
      else:
        raise ValueError( 'Unknown neighbor type %i' % neighborhood )
      transf1 = transform.index( vertices1 )
      transf2 = transform.index( vertices2 )
    elif isinstance( self.elem1, TriangularElement ):
      raise NotImplementedError( 'Pending completed implementation and verification.' )
      # define local map rotations
      if neighborhood==1:
        transform = [0,1], [1,2], [0,2]
      elif neighborhood==2:
        transform = [0], [1], [2]
      else:
        raise ValueError( 'Unknown neighbor type %i' % neighborhood )
      transf1 = transform.index( vertices1 )
      transf2 = transform.index( vertices2 )
    else:
      raise NotImplementedError( 'Reorientation not implemented for element of class %s' % type(self.elem1) )
    return neighborhood, transf1, transf2

  @staticmethod
  @core.cache
  def singular_ischeme_tri( orientation, ischeme ):
    neighborhood, transf1, transf2 = orientation
    points, weights = ProductElement.get_tri_bem_ischeme( ischeme, neighborhood )
    transfpoints = points#numeric.empty( points.shape )
    #   transfpoints[:,0] = points[:,0] if transf1 == 0 else \
    #                       points[:,1] if transf1 == 1 else \
    #                     1-points[:,0] if transf1 == 2 else \
    #                     1-points[:,1]
    #   transfpoints[:,1] = points[:,1] if transf1 == 0 else \
    #                     1-points[:,0] if transf1 == 1 else \
    #                     1-points[:,1] if transf1 == 2 else \
    #                       points[:,0]
    #   transfpoints[:,2] = points[:,2] if transf2 == 0 else \
    #                       points[:,3] if transf2 == 1 else \
    #                     1-points[:,2] if transf2 == 2 else \
    #                     1-points[:,3]
    #   transfpoints[:,3] = points[:,3] if transf2 == 0 else \
    #                     1-points[:,2] if transf2 == 1 else \
    #                     1-points[:,3] if transf2 == 2 else \
    #                       points[:,2]
    return numeric.asarray( transfpoints ), numeric.asarray( weights )
    
  @staticmethod
  @core.cache
  def singular_ischeme_quad( orientation, ischeme ):
    neighborhood, transf1, transf2 = orientation
    points, weights = ProductElement.get_quad_bem_ischeme( ischeme, neighborhood )
    transfpoints = numeric.empty( points.shape )
    def transform( points, orientation ):
      x, y = points[:,0], points[:,1]
      tx = x if orientation in (0,1,6,7) else 1-x
      ty = y if orientation in (0,3,4,7) else 1-y
      return function.stack( (ty, tx) if orientation%2 else (tx, ty), axis=1 )
    transfpoints[:,:2] = transform( points[:,:2], transf1 )
    transfpoints[:,2:] = transform( points[:,2:], transf2 )
    return numeric.asarray( transfpoints ), numeric.asarray( weights )
    
  def eval( self, where ):
    'get integration scheme'
    
    if where.startswith( 'singular' ):
      assert type(self.elem1) == type(self.elem2), 'mixed element-types case not implemented'
      assert self.elem1.ndims == 2 and self.elem2.ndims == 2, 'singular quadrature only for bivariate surfaces'
      gauss = 'gauss%d'% (int(where[8:])*2-2)
      if isinstance( self.elem1, QuadElement ):
        xw = ProductElement.singular_ischeme_quad( self.orientation, gauss )
      elif isinstance( self.elem1, TriangularElement ):
        if self.elem1 == self.elem2:
          xw = self.get_tri_bem_ischeme( gauss, neighborhood=0 )
        else:
          xw = self.concat( self.elem1.eval(gauss), self.elem2.eval(gauss) )
      else:
        raise Exception, 'invalid element type %r' % type(self.elem1)
    else:
      where1, where2 = where.split( '*' ) if '*' in where else ( where, where )
      xw = self.concat( self.elem1.eval(where1), self.elem2.eval(where2) )
    return xw

class TrimmedElement( Element ):
  'trimmed element'

  __slots__ = 'elem', 'levelset', 'maxrefine', 'lscheme', 'finestscheme', 'evalrefine'

  def __init__( self, elem, levelset, maxrefine, lscheme, finestscheme, evalrefine, parent, vertices ):
    'constructor'

    assert not isinstance( elem, TrimmedElement )
    self.elem = elem
    self.levelset = levelset
    self.maxrefine = maxrefine
    self.lscheme = lscheme
    self.finestscheme = finestscheme if finestscheme != None else 'simplex1'
    self.evalrefine = evalrefine

    Element.__init__( self, ndims=elem.ndims, vertices=vertices, parent=parent )

  @core.cache
  def eval( self, ischeme ):
    'get integration scheme'

    assert isinstance( ischeme, str )

    if ischeme[:7] == 'contour':
      n = int(ischeme[7:] or 0)
      points, weights = self.elem.eval( 'contour{}'.format(n) )
      inside = numeric.greater_equal( self.levelset( self.elem, points ), 0 )
      return points[inside], None

    if self.maxrefine <= 0:
      if self.finestscheme.startswith('simplex'):

        points  = []
        weights = []

        for simplex in self.get_simplices( 0 ):

          spoints, sweights = simplex.eval( ischeme )
          pelem, transform = simplex.parent

          assert pelem is self 

          points.append( transform.eval( spoints ) )
          weights.append( sweights * transform.det )

        if len(points) == 0:
          return numeric.zeros((0,self.ndims)), numeric.zeros((0,))

        points  = numeric.concatenate( points, axis=0 )
        weights = numeric.concatenate( weights )

        return points, weights

      else:
        
        if self.finestscheme.endswith( '.all' ):
          points, weights = self.elem.eval( self.finestscheme[:-4] )
        elif self.finestscheme.endswith( '.none' ):
          points, weights = self.elem.eval( self.finestscheme[:-5] )
          return points[numeric.zeros_like(weights,dtype=bool)], weights[numeric.zeros_like(weights,dtype=bool)] if weights is not None else None
        else:  
          points, weights = self.elem.eval( self.finestscheme )
          inside = numeric.greater( self.levelset( self.elem, points ), 0 )
          return points[inside], weights[inside] if weights is not None else None
        

    allcoords = []
    allweights = []
    for child in self.children:
      if child is None:
        continue
      points, weights = child.eval( ischeme )
      pelem, transform = child.parent
      assert pelem == self
      allcoords.append( transform.eval(points) )
      allweights.append( weights * transform.det )

    coords = numeric.concatenate( allcoords, axis=0 )
    weights = numeric.concatenate( allweights, axis=0 )
    return coords, weights

  @property
  def children( self ):
    'all 1x refined elements'

    children = []
    for ielem, child in enumerate( self.elem.children ):
      isect = child.intersected( self.levelset, self.lscheme, self.evalrefine-1 )
      pelem, transform = child.parent
      parent = self, transform
      if isect < 0:
        child = None
      elif isect > 0:
        child = QuadElement( vertices=child.vertices, ndims=self.ndims, parent=parent )
      else:
        child = TrimmedElement( vertices=child.vertices, elem=child, levelset=self.levelset, maxrefine=self.maxrefine-1, lscheme=self.lscheme, finestscheme=self.finestscheme, evalrefine=self.evalrefine-1, parent=parent )
      children.append( child )
    return tuple( children )

  def edge( self, iedge ):
    'edge'

    # TODO fix trimming of edges once refine/edge operations commute
    edge = self.elem.edge( iedge )
    pelem, transform = edge.context

    # transform = self.elem.edgetransform( self.ndims )[ iedge ]
    return QuadElement( vertices=edge.vertices, ndims=self.ndims-1, context=(self,transform) )

  def get_simplices ( self, maxrefine ):
    'divide in simple elements'

    if maxrefine > 0 or self.evalrefine > 0:
      return [ simplex for child in filter(None,self.children) for simplex in child.get_simplices( maxrefine=maxrefine-1 ) ]

    simplices, trimmededges = self.triangulate()

    return simplices

  def get_trimmededges ( self, maxrefine ):

    if maxrefine > 0 or self.evalrefine > 0:
      return [ trimmededge for child in filter(None,self.children) for trimmededge in child.get_trimmededges( maxrefine=maxrefine-1 ) ]

    simplices, trimmededges = self.triangulate()

    return trimmededges

  #@core.cache
  def triangulate ( self ):

    assert self.finestscheme.startswith('simplex'), 'Expected simplex scheme'
    order = int(self.finestscheme[7:])

    lvltol  = numeric.spacing(100)
    xistol  = numeric.spacing(100)
    ischeme = self.elem.getischeme( self.elem.ndims, 'bezier2' )
    where   = numeric.greater( self.levelset( self.elem, ischeme ), -lvltol )
    points  = ischeme[0][where]
    vertices   = numeric.array(self.vertices)[where].tolist()
    norig   = sum(where)

    if not where.any():
      return []

    if where.all():
	    lines = []
    else:		
    	lines = self.elem.ribbons

    for line in lines:
      
      ischeme = line.getischeme( line.ndims, 'bezier'+str(order+1) )
      vals    = self.levelset( line, ischeme )
      pts     = ischeme[0]
      where   = numeric.greater( vals, -lvltol )
      zeros   = numeric.less(vals, lvltol) & where

      if order == 1:

        if where[0] == where[1] or zeros.any():
          continue
        xi = vals[0]/(vals[0]-vals[1])

      elif order == 2:

        #Check whether the levelset is linear
        if abs(2*vals[1]-vals[0]-vals[2]) < lvltol:

          if where[0] == where[2] or zeros[0] or zeros[2]:
            continue
          xi = vals[0]/(vals[0]-vals[2])
          
        else:

          disc = vals[0]**2+(-4*vals[1]+vals[2])**2-2*vals[0]*(4*vals[1]+vals[2])

          if disc < -lvltol or abs(disc) < lvltol:
            #No intersections or minimum at zero
            continue
          else:
            #Two intersections
            num2 = numeric.sqrt( disc )
            num1 = 3*vals[0]-4*vals[1]+vals[2]
            denr = 1./(4*(vals[0]-2*vals[1]+vals[2]))

            xis = [(num1-num2)*denr,\
                   (num1+num2)*denr ]

            intersects = [(xi > xistol and xi < 1-xistol) for xi in xis]

            if sum(intersects) == 0:
              continue
            elif sum(intersects) == 1:
              xi = xis[intersects[0] == False]
            else:
              raise Exception('Found multiple ribbon intersections. MAXREFINE should be increased.')

      else:
        #TODO General order scheme based on bisection
        raise NotImplementedError('Simplex generation only implemented for order 1 and 2')

      assert ( xi > xistol and xi < 1.-xistol ), 'Illegal local coordinate'
 
      elem, transform = line.context

      pts = transform.eval( pts )

      newpoint = pts[0] + xi * ( pts[-1] - pts[0] )

      points   = numpy.append( points, newpoint[_], axis=0 ) 
      v1, v2 = line.vertices
      vertices.append( HalfVertex( v1, v2, xi=xi ) )

    try:
      submesh = util.delaunay( points )
    except RuntimeError:
      return [], []

    Simplex = TriangularElement if self.ndims == 2 else TetrahedronElement

    convex_hull = [ [vertices[iv] for iv in tri] for tri in submesh.convex_hull if numeric.greater_equal(tri,norig).all() ]

    ##########################################
    # Extract the simplices from the submesh #
    ##########################################

    simplices = []
    degensim  = []
    for tri in submesh.vertices:

      for j in range(2): #Flip two points in case of negative determinant
<<<<<<< HEAD
        offset = points[ tri[0] ]
        affine = numeric.array( [ points[ tri[ii+1] ] - offset for ii in range(self.ndims) ] ).T
=======
        if self.ndims == 3:
          # TODO renumber tetrahedron vertices to match triangle, removes the following:
          offset = points[ tri[0] ]
          affine = numpy.array( [ points[ tri[ii+1] ] - offset for ii in range(self.ndims) ] ).T
        else:
          offset = points[ tri[-1] ]
          affine = numpy.array( [ points[ tri[ii] ] - offset for ii in range(self.ndims) ] ).T
>>>>>>> 1a69a1c5

        transform = AffineTransformation( offset, affine )

        if transform.det > numeric.spacing(100):
          break

        tri[-2:] = tri[:-3:-1]

      else:
        if abs(transform.det) < numeric.spacing(100):
          degensim.append( [ vertices[ii] for ii in tri ] )
          continue

        raise Exception('Negative determinant with value %12.10e could not be resolved by flipping two vertices' % transform.det )

      simplices.append( Simplex( vertices=[ vertices[ii] for ii in tri ], parent=(self,transform) ) )

    assert len(simplices)+len(degensim)==submesh.vertices.shape[0], 'Simplices should be stored in either of the two containers'

    #############################################################
    # Loop over the edges of the simplex and check whether they #
    # reside in the part of the convex hull on the levelset     #
    #############################################################
      
    trimmededges = []  
              
    import itertools          
    for simplex in simplices:
      for iedge in range(self.ndims+1):

        #The edge potentially to be added to the trimmededges
        sedge = simplex.edge(iedge) 

        #Create lists to store edges which are to be checked on residence in the
        #convex hull, or which have been checked
        checkedges = [ sedge.vertices ]
        visitedges = []

        while checkedges:
          #Edge to be check on residence in the convex hull
          checkedge = checkedges.pop(0)
          visitedges.append( checkedge )

          #Check whether this edge is in the convex hull
          for hull_edge in convex_hull:
            #The checkedge is found in the convex hull. Append trimmededge and
            #terminate loop
            if all(checkvertex in hull_edge for checkvertex in checkedge):
              trimmededges.append( sedge )
              checkedges = []
              break
          else:
            #Check whether the checkedge is in a degenerate simplex
            for sim in degensim:
              if all(checkvertex in sim for checkvertex in checkedge):
                #Append all the edges to the checkedges pool
                for jedge in itertools.combinations(sim,self.ndims):
                  dedge = list(jedge)
                  for cedge in visitedges:
                    #The dedge is already in visitedges
                    if all(dvertex in cedge for dvertex in dedge):
                      break
                  else:
                    #The dedge is appended to to pool
                    checkedges.append( dedge )


    return simplices, trimmededges
  
class QuadElement( Element ):
  'quadrilateral element'

  __slots__ = ()

  def __init__( self, ndims, vertices, index=None, parent=None, context=None, interface=None ):
    'constructor'

    assert len(vertices) == 2**ndims
    Element.__init__( self, ndims, vertices, index=index, parent=parent, context=context, interface=interface )

  @property
  @core.cache
  def neighbormap( self ):
    'maps # matching vertices --> codim of interface: {0: -1, 1: 2, 2: 1, 4: 0}'
    return dict( [ (0,-1) ] + [ (2**(self.ndims-i),i) for i in range(self.ndims+1) ] )

  def children_by( self, N ):
    'divide element by n'

    assert len(N) == self.ndims
    vertices = numeric.empty( [ ni+1 for ni in N ], dtype=object )
    vertices[ tuple( slice(None,None,ni) for ni in N ) ] = numpy.reshape( self.vertices, [2]*self.ndims )
    for idim in range(self.ndims):
      s1 = tuple( slice(None) for ni in N[:idim] )
      s2 = tuple( slice(None,None,ni) for ni in N[idim+1:] )
      for i in range( 1, N[idim] ):
        vertices[s1+(i,)+s2] = util.objmap( HalfVertex, vertices[s1+(0,)+s2], vertices[s1+(2,)+s2], float(i)/N[idim] )

    elemvertices = [ vertices[ tuple( slice(i,i+2) for i in index ) ].ravel() for index in numpy.ndindex(*N) ]
    return tuple( QuadElement( vertices=elemvertices[ielem], ndims=self.ndims, parent=(self,transform) )
      for ielem, transform in enumerate( self.refinedtransform(N) ) )

  @property
  def children( self ):
    'all 1x refined elements'

    return self.children_by( (2,)*self.ndims )

  @staticmethod
  @core.cache
  def edgetransform( ndims ):
    'edge transforms'

    transforms = []
    for idim in range( ndims ):
#     for iside in range( 2 ):
#       offset = numeric.zeros( ndims )
#       offset[idim:] = 1-iside
#       offset[:idim+1] = iside
#       transform = numeric.zeros(( ndims, ndims-1 ))
#       transform.flat[ :(ndims-1)*idim :ndims] = 1 - 2 * iside
#       transform.flat[ndims*(idim+1)-1::ndims] = 2 * iside - 1
#       transforms.append( AffineTransformation( offset=offset, transform=transform ) )
      offset = numeric.zeros( ndims )
      offset[:idim] = 1
      transform = numeric.zeros(( ndims, ndims-1 ))
      transform.flat[ :(ndims-1)*idim :ndims] = -1
      transform.flat[ndims*(idim+1)-1::ndims] = 1
      # flip normal:
      offset[idim-1] = 1 - offset[idim-1]
      transform[idim-1] *= -1
      transforms.append( AffineTransformation( offset=offset.copy(), transform=transform.copy() ) )
      # other side:
      offset[idim] = 1
      # flip normal back:
      offset[idim-1] = 1 - offset[idim-1]
      transform[idim-1] *= -1
      transforms.append( AffineTransformation( offset=offset, transform=transform ) )
    return transforms

  @property
  def ribbons( self ):
    'ribbons'

    if self.ndims == 2:
      return [ self.edge(iedge) for iedge in range(4) ]

    if self.ndims != 3:
      raise NotImplementedError('Ribbons not implemented for ndims=%d'%self.ndims)

    ndvertices = numpy.reshape( self.vertices, [2]*self.ndims )
    ribbons = []
    for i1, i2 in numeric.array([[[0,0,0],[1,0,0]],
                                 [[0,0,0],[0,1,0]],
                                 [[0,0,0],[0,0,1]],
                                 [[1,1,1],[0,1,1]],
                                 [[1,1,1],[1,0,1]],
                                 [[1,1,1],[1,1,0]],
                                 [[1,0,0],[1,1,0]],
                                 [[1,0,0],[1,0,1]],
                                 [[0,1,0],[1,1,0]],
                                 [[0,1,0],[0,1,1]],
                                 [[0,0,1],[1,0,1]],
                                 [[0,0,1],[0,1,1]]] ):
      transform = AffineTransformation( offset=i1, transform=(i2-i1)[:,_] )
      vertices = ndvertices[tuple(i1)], ndvertices[tuple(i2)]
      ribbons.append( QuadElement( vertices=vertices, ndims=1, context=(self,transform) ) )

    return ribbons

  @property
  def edges( self ):
    return [ self.edge(iedge) for iedge in range(2**self.ndims) ]

  def edge( self, iedge ):
    'edge'
    transform = self.edgetransform( self.ndims )[ iedge ]
    idim = iedge // 2
    iside = iedge % 2
    s = (slice(None,None, 1 if iside else -1),) * idim + (iside,) \
      + (slice(None,None,-1 if iside else  1),) * (self.ndims-idim-1)
    vertices = numeric.asarray( numpy.reshape( self.vertices, (2,)*self.ndims )[s] ).ravel() # TODO check
    return QuadElement( vertices=vertices, ndims=self.ndims-1, context=(self,transform) )

  @staticmethod
  @core.cache
  def refinedtransform( N ):
    'refined transform'

    Nf = numeric.asarray( N, dtype=float )
    assert Nf.ndim == 1
    return [ AffineTransformation( offset=I/Nf, transform=numeric.diag(1/Nf) ) for I in numpy.ndindex(*N) ]

  def refine( self, n ):
    'refine n times'

    elems = [ self ]
    for i in range(n):
      elems = [ child for elem in elems for child in elem.children ]
    return elems

  @staticmethod
  @core.cache
  def getgauss( degree ):
    'compute gauss points and weights'

    assert isinstance( degree, int ) and degree >= 0
    k = numeric.arange( 1, degree // 2 + 1 )
    d = k / numeric.sqrt( 4*k**2-1 )
    x, w = numeric.eigh( numeric.diagflat(d,-1) ) # eigh operates (by default) on lower triangle
    return (x+1) * .5, w[0]**2

  @classmethod
  @core.cache
  def getischeme( cls, ndims, where ):
    'get integration scheme'

    x = w = None
    if ndims == 0:
      coords = numeric.zeros([1,0])
      weights = numeric.array([1.])
    elif where.startswith( 'gauss' ):
      N = eval( where[5:] )
      if isinstance( N, tuple ):
        assert len(N) == ndims
      else:
        N = [N]*ndims
      x, w = zip( *map( cls.getgauss, N ) )
    elif where.startswith( 'uniform' ):
      N = eval( where[7:] )
      if isinstance( N, tuple ):
        assert len(N) == ndims
      else:
        N = [N]*ndims
      x = [ numeric.arange( .5, n ) / n for n in N ]
      w = [ numeric.appendaxes( 1./n, n ) for n in N ]
    elif where.startswith( 'bezier' ):
      N = int( where[6:] )
      x = [ numeric.linspace( 0, 1, N ) ] * ndims
      w = [ numeric.appendaxes( 1./N, N ) ] * ndims
    elif where.startswith( 'subdivision' ):
      N = int( where[11:] ) + 1
      x = [ numeric.linspace( 0, 1, N ) ] * ndims
      w = None
    elif where.startswith( 'vtk' ):
      if ndims == 1:
        coords = numeric.array([[0,1]]).T
      elif ndims == 2:
        eps = 0 if not len(where[3:]) else float(where[3:]) # subdivision fix (avoid extraordinary point)
        coords = numeric.array([[eps,eps],[1-eps,eps],[1-eps,1-eps],[eps,1-eps]])
      elif ndims == 3:
        coords = numeric.array([ [0,0,0], [1,0,0], [0,1,0], [1,1,0], [0,0,1], [1,0,1], [0,1,1], [1,1,1] ])
      else:
        raise Exception, 'contour not supported for ndims=%d' % ndims
    elif where.startswith( 'contour' ):
      N = int( where[7:] )
      p = numeric.linspace( 0, 1, N )
      if ndims == 1:
        coords = p[_].T
      elif ndims == 2:
        coords = numeric.array([ p[ range(N) + [N-1]*(N-2) + range(N)[::-1] + [0]*(N-1) ],
                                 p[ [0]*(N-1) + range(N) + [N-1]*(N-2) + range(0,N)[::-1] ] ]).T
      elif ndims == 3:
        assert N == 0
        coords = numeric.array([ [0,0,0], [1,0,0], [0,1,0], [1,1,0], [0,0,1], [1,0,1], [0,1,1], [1,1,1] ])
      else:
        raise Exception, 'contour not supported for ndims=%d' % ndims
    else:
      raise Exception, 'invalid element evaluation %r' % where
    if x is not None:
      coords = numeric.empty( map( len, x ) + [ ndims ] )
      for i, xi in enumerate( x ):
        coords[...,i] = xi[ (slice(None),) + (_,)*(ndims-i-1) ]
      coords = coords.reshape( -1, ndims )
    if w is not None:
      weights = reduce( lambda weights, wi: ( weights * wi[:,_] ).ravel(), w )
    else:
      weights = None
    coords.flags.writeable = False
    weights.flags.writeable = False
    return coords, weights

  def select_contained( self, points, eps=0 ):
    'select points contained in element'

    selection = numeric.ones( points.shape[0], dtype=bool )
    for idim in range( self.ndims ):
      newsel = numeric.greater_equal( points[:,idim], -eps ) & numeric.less_equal( points[:,idim], 1+eps )
      selection[selection] &= newsel
      points = points[newsel]
      if not points.size:
        return None, None
    return points, selection

class TriangularElement( Element ):
  '''triangular element
     conventions: reference elem:   unit simplex {(x,y) | x>0, y>0, x+y<1}
                  vertex numbering: {(1,0):0, (0,1):1, (0,0):2}
                  edge numbering:   {bottom:0, slanted:1, left:2}
                  edge local coords run counter-clockwise.'''

  __slots__ = ()

  neighbormap = -1, 2, 1, 0
  edgetransform = (
    AffineTransformation( offset=[0,0], transform=[[ 1],[ 0]] ),
    AffineTransformation( offset=[1,0], transform=[[-1],[ 1]] ),
    AffineTransformation( offset=[0,1], transform=[[ 0],[-1]] ) )

  def __init__( self, vertices, index=None, parent=None, context=None ):
    'constructor'

    assert len(vertices) == 3
    Element.__init__( self, ndims=2, vertices=vertices, index=index, parent=parent, context=context )

  @property
  def children( self ):
    'all 1x refined elements'

    t1, t2, t3, t4 = self.refinedtransform( 2 )
    v1, v2, v3 = self.vertices
    h1, h2, h3 = HalfVertex(v1,v2), HalfVertex(v2,v3), HalfVertex(v3,v1)
    return tuple([ # TODO check!
      TriangularElement( vertices=[v1,h1,h3], parent=(self,t1) ),
      TriangularElement( vertices=[h1,v2,h2], parent=(self,t2) ),
      TriangularElement( vertices=[h3,h2,v3], parent=(self,t3) ),
      TriangularElement( vertices=[h2,h3,h1], parent=(self,t4) ) ])
      
  @property
  def edges( self ):
    return [ self.edge(iedge) for iedge in range(3) ]

  def edge( self, iedge ):
    'edge'

    transform = self.edgetransform[ iedge ]
    vertices = [ self.vertices[::-2], self.vertices[:2], self.vertices[1:] ][iedge]
    return QuadElement( vertices=vertices, ndims=1, context=(self,transform) )

  @staticmethod
  @core.cache
  def refinedtransform( n ):
    'refined transform'

    transforms = []
    trans = numeric.diag( [1./n]*2 )
    for i in range( n ):
      transforms.extend( AffineTransformation( offset=numeric.array( [i,j], dtype=float ) / n, transform=trans ) for j in range(0,n-i) )
      transforms.extend( AffineTransformation( offset=numeric.array( [n-j,n-i], dtype=float ) / n, transform=-trans ) for j in range(n-i,n) )
    return transforms

  def refined( self, n ):
    'refine'

    assert n == 2
    if n == 1:
      return self
    return [ TriangularElement( id=self.id+'.child({})'.format(ichild), parent=(self,transform) ) for ichild, transform in enumerate( self.refinedtransform( n ) ) ]

  @staticmethod
  @core.cache
  def getischeme( ndims, where ):
    '''get integration scheme
    gaussian quadrature: http://www.cs.rpi.edu/~flaherje/pdf/fea6.pdf
    '''

    assert ndims == 2
    if where.startswith( 'contour' ):
      n = int( where[7:] or 0 )
      p = numeric.arange( n+1, dtype=float ) / (n+1)
      z = numeric.zeros_like( p )
      coords = numeric.hstack(( [1-p,p], [z,1-p], [p,z] ))
      weights = None
    elif where.startswith( 'vtk' ):
      coords = numeric.array([[0,0],[1,0],[0,1]]).T
      weights = None
    elif where == 'gauss1':
      coords = numeric.array( [[1],[1]] ) / 3.
      weights = numeric.array( [1] ) / 2.
    elif where in 'gauss2':
      coords = numeric.array( [[4,1,1],[1,4,1]] ) / 6.
      weights = numeric.array( [1,1,1] ) / 6.
    elif where == 'gauss3':
      coords = numeric.array( [[5,9,3,3],[5,3,9,3]] ) / 15.
      weights = numeric.array( [-27,25,25,25] ) / 96.
    elif where == 'gauss4':
      A = 0.091576213509771; B = 0.445948490915965; W = 0.109951743655322
      coords = numeric.array( [[1-2*A,A,A,1-2*B,B,B],[A,1-2*A,A,B,1-2*B,B]] )
      weights = numeric.array( [W,W,W,1/3.-W,1/3.-W,1/3.-W] ) / 2.
    elif where == 'gauss5':
      A = 0.101286507323456; B = 0.470142064105115; V = 0.125939180544827; W = 0.132394152788506
      coords = numeric.array( [[1./3,1-2*A,A,A,1-2*B,B,B],[1./3,A,1-2*A,A,B,1-2*B,B]] )
      weights = numeric.array( [1-3*V-3*W,V,V,V,W,W,W] ) / 2.
    elif where == 'gauss6':
      A = 0.063089014491502; B = 0.249286745170910; C = 0.310352451033785; D = 0.053145049844816; V = 0.050844906370207; W = 0.116786275726379
      VW = 1/6. - (V+W) / 2.
      coords = numeric.array( [[1-2*A,A,A,1-2*B,B,B,1-C-D,1-C-D,C,C,D,D],[A,1-2*A,A,B,1-2*B,B,C,D,1-C-D,D,1-C-D,C]] )
      weights = numeric.array( [V,V,V,W,W,W,VW,VW,VW,VW,VW,VW] ) / 2.
    elif where == 'gauss7':
      A = 0.260345966079038; B = 0.065130102902216; C = 0.312865496004875; D = 0.048690315425316; U = 0.175615257433204; V = 0.053347235608839; W = 0.077113760890257
      coords = numeric.array( [[1./3,1-2*A,A,A,1-2*B,B,B,1-C-D,1-C-D,C,C,D,D],[1./3,A,1-2*A,A,B,1-2*B,B,C,D,1-C-D,D,1-C-D,C]] )
      weights = numeric.array( [1-3*U-3*V-6*W,U,U,U,V,V,V,W,W,W,W,W,W] ) / 2.
    elif where[:7] == 'uniform':
      N = int( where[7:] )
      points = ( numeric.arange( N ) + 1./3 ) / N
      NN = N**2
      C = numeric.empty( [2,N,N] )
      C[0] = points[:,_]
      C[1] = points[_,:]
      coords = C.reshape( 2, NN )
      flip = coords[0] + numeric.greater( coords[1], 1 )
      coords[:,flip] = 1 - coords[::-1,flip]
      weights = numeric.appendaxes( .5/NN, NN )
    elif where[:6] == 'bezier':
      N = int( where[6:] )
      points = numeric.linspace( 0, 1, N )
      coords = numeric.array([ [x,y] for i, y in enumerate(points) for x in points[:N-i] ]).T
      weights = None
    else:
      raise Exception, 'invalid element evaluation: %r' % where
    return coords.T, weights

  def select_contained( self, points, eps=0 ):
    'select points contained in element'

    selection = numeric.ones( points.shape[0], dtype=bool )
    for idim in 0, 1, 2:
      points_i = points[:,idim] if idim < 2 else 1-points.sum(1)
      newsel = numeric.greater_equal( points_i, -eps )
      selection[selection] &= newsel
      points = points[newsel]
      if not points.size:
        return None, None

    return points, selection

class TetrahedronElement( Element ):
  'tetrahedron element'

  __slots__ = ()

  neighbormap = -1, 3, 2, 1, 0
  #Defined to create outward pointing normal vectors for all edges (i.c. triangular faces)
  edgetransform = (
    AffineTransformation( offset=[0,0,0], transform=[[ 0, 1],[1,0],[0,0]] ),
    AffineTransformation( offset=[0,0,0], transform=[[ 1, 0],[0,0],[0,1]] ),
    AffineTransformation( offset=[0,0,0], transform=[[ 0, 0],[0,1],[1,0]] ),
    AffineTransformation( offset=[1,0,0], transform=[[-1,-1],[1,0],[0,1]] ) )

  def __init__( self, vertices, index=None, parent=None, context=None ):
    'constructor'

    assert len(vertices) == 4
    Element.__init__( self, ndims=3, vertices=vertices, index=index, parent=parent, context=context )

  @property
  def children( self ):
    'all 1x refined elements'
    raise NotImplementedError( 'Children of tetrahedron' )  
      
  @property
  def edges( self ):
    return [ self.edge(iedge) for iedge in range(4) ]

  def edge( self, iedge ):
    'edge'

    transform = self.edgetransform[ iedge ]
    v1, v2, v3, v4 = self.vertices
    vertices = [ [v1,v3,v2], [v1,v2,v4], [v1,v4,v3], [v2,v3,v4] ][ iedge ] # TODO check!
    return TriangularElement( vertices=vertices, context=(self,transform) )

  @staticmethod
  @core.cache
  def refinedtransform( n ):
    'refined transform'
    raise NotImplementedError( 'Transformations for refined tetrahedrons' )  

  def refined( self, n ):
    'refine'
    raise NotImplementedError( 'Refinement tetrahedrons' )  

  @staticmethod
  @core.cache
  def getischeme( ndims, where ):
    '''get integration scheme
       http://people.sc.fsu.edu/~jburkardt/datasets/quadrature_rules_tet/quadrature_rules_tet.html'''

    assert ndims == 3
    if where.startswith( 'vtk' ):
      coords = numeric.array([[0,0,0],[1,0,0],[0,1,0],[0,0,1]]).T
      weights = None
    elif where == 'gauss1':
      coords = numeric.array( [[1],[1],[1]] ) / 4.
      weights = numeric.array( [1] ) / 6.
    elif where == 'gauss2':
      coords = numeric.array([[0.5854101966249685,0.1381966011250105,0.1381966011250105],
                              [0.1381966011250105,0.1381966011250105,0.1381966011250105],
                              [0.1381966011250105,0.1381966011250105,0.5854101966249685],
                              [0.1381966011250105,0.5854101966249685,0.1381966011250105]]).T
      weights = numeric.array([1,1,1,1]) / 24.
    elif where == 'gauss3':
      coords = numeric.array([[0.2500000000000000,0.2500000000000000,0.2500000000000000],
                              [0.5000000000000000,0.1666666666666667,0.1666666666666667],
                              [0.1666666666666667,0.1666666666666667,0.1666666666666667],
                              [0.1666666666666667,0.1666666666666667,0.5000000000000000],
                              [0.1666666666666667,0.5000000000000000,0.1666666666666667]]).T
      weights = numeric.array([-0.8000000000000000,0.4500000000000000,0.4500000000000000,0.4500000000000000,0.4500000000000000]) / 6.
    elif where == 'gauss4':
      coords = numeric.array([[0.2500000000000000,0.2500000000000000,0.2500000000000000],
                              [0.7857142857142857,0.0714285714285714,0.0714285714285714],
                              [0.0714285714285714,0.0714285714285714,0.0714285714285714],
                              [0.0714285714285714,0.0714285714285714,0.7857142857142857],
                              [0.0714285714285714,0.7857142857142857,0.0714285714285714],
                              [0.1005964238332008,0.3994035761667992,0.3994035761667992],
                              [0.3994035761667992,0.1005964238332008,0.3994035761667992],
                              [0.3994035761667992,0.3994035761667992,0.1005964238332008],
                              [0.3994035761667992,0.1005964238332008,0.1005964238332008],
                              [0.1005964238332008,0.3994035761667992,0.1005964238332008],
                              [0.1005964238332008,0.1005964238332008,0.3994035761667992]]).T
      weights = numeric.array([-0.0789333333333333,0.0457333333333333,0.0457333333333333,0.0457333333333333,0.0457333333333333,0.1493333333333333,0.1493333333333333,0.1493333333333333,0.1493333333333333,0.1493333333333333,0.1493333333333333]) / 6.
    elif where == 'gauss5':
      coords = numeric.array([[0.2500000000000000,0.2500000000000000,0.2500000000000000],
                            [0.0000000000000000,0.3333333333333333,0.3333333333333333],
                            [0.3333333333333333,0.3333333333333333,0.3333333333333333],
                            [0.3333333333333333,0.3333333333333333,0.0000000000000000],
                            [0.3333333333333333,0.0000000000000000,0.3333333333333333],
                            [0.7272727272727273,0.0909090909090909,0.0909090909090909],
                            [0.0909090909090909,0.0909090909090909,0.0909090909090909],
                            [0.0909090909090909,0.0909090909090909,0.7272727272727273],
                            [0.0909090909090909,0.7272727272727273,0.0909090909090909],
                            [0.4334498464263357,0.0665501535736643,0.0665501535736643],
                            [0.0665501535736643,0.4334498464263357,0.0665501535736643],
                            [0.0665501535736643,0.0665501535736643,0.4334498464263357],
                            [0.0665501535736643,0.4334498464263357,0.4334498464263357],
                            [0.4334498464263357,0.0665501535736643,0.4334498464263357],
                            [0.4334498464263357,0.4334498464263357,0.0665501535736643]]).T
      weights = numeric.array([0.1817020685825351,0.0361607142857143,0.0361607142857143,0.0361607142857143,0.0361607142857143,0.0698714945161738,0.0698714945161738,0.0698714945161738,0.0698714945161738,0.0656948493683187,0.0656948493683187,0.0656948493683187,0.0656948493683187,0.0656948493683187,0.0656948493683187]) / 6.
    elif where == 'gauss6':
      coords = numeric.array([[0.3561913862225449,0.2146028712591517,0.2146028712591517],
                            [0.2146028712591517,0.2146028712591517,0.2146028712591517],
                            [0.2146028712591517,0.2146028712591517,0.3561913862225449],
                            [0.2146028712591517,0.3561913862225449,0.2146028712591517],
                            [0.8779781243961660,0.0406739585346113,0.0406739585346113],
                            [0.0406739585346113,0.0406739585346113,0.0406739585346113],
                            [0.0406739585346113,0.0406739585346113,0.8779781243961660],
                            [0.0406739585346113,0.8779781243961660,0.0406739585346113],
                            [0.0329863295731731,0.3223378901422757,0.3223378901422757],
                            [0.3223378901422757,0.3223378901422757,0.3223378901422757],
                            [0.3223378901422757,0.3223378901422757,0.0329863295731731],
                            [0.3223378901422757,0.0329863295731731,0.3223378901422757],
                            [0.2696723314583159,0.0636610018750175,0.0636610018750175],
                            [0.0636610018750175,0.2696723314583159,0.0636610018750175],
                            [0.0636610018750175,0.0636610018750175,0.2696723314583159],
                            [0.6030056647916491,0.0636610018750175,0.0636610018750175],
                            [0.0636610018750175,0.6030056647916491,0.0636610018750175],
                            [0.0636610018750175,0.0636610018750175,0.6030056647916491],
                            [0.0636610018750175,0.2696723314583159,0.6030056647916491],
                            [0.2696723314583159,0.6030056647916491,0.0636610018750175],
                            [0.6030056647916491,0.0636610018750175,0.2696723314583159],
                            [0.0636610018750175,0.6030056647916491,0.2696723314583159],
                            [0.2696723314583159,0.0636610018750175,0.6030056647916491],
                            [0.6030056647916491,0.2696723314583159,0.0636610018750175]]).T
      weights = numeric.array([0.0399227502581679,0.0399227502581679,0.0399227502581679,0.0399227502581679,0.0100772110553207,0.0100772110553207,0.0100772110553207,0.0100772110553207,0.0553571815436544,0.0553571815436544,0.0553571815436544,0.0553571815436544,0.0482142857142857,0.0482142857142857,0.0482142857142857,0.0482142857142857,0.0482142857142857,0.0482142857142857,0.0482142857142857,0.0482142857142857,0.0482142857142857,0.0482142857142857,0.0482142857142857,0.0482142857142857]) / 6.
    elif where == 'gauss7':
      coords = numeric.array([[0.2500000000000000,0.2500000000000000,0.2500000000000000],
                            [0.7653604230090441,0.0782131923303186,0.0782131923303186],
                            [0.0782131923303186,0.0782131923303186,0.0782131923303186],
                            [0.0782131923303186,0.0782131923303186,0.7653604230090441],
                            [0.0782131923303186,0.7653604230090441,0.0782131923303186],
                            [0.6344703500082868,0.1218432166639044,0.1218432166639044],
                            [0.1218432166639044,0.1218432166639044,0.1218432166639044],
                            [0.1218432166639044,0.1218432166639044,0.6344703500082868],
                            [0.1218432166639044,0.6344703500082868,0.1218432166639044],
                            [0.0023825066607383,0.3325391644464206,0.3325391644464206],
                            [0.3325391644464206,0.3325391644464206,0.3325391644464206],
                            [0.3325391644464206,0.3325391644464206,0.0023825066607383],
                            [0.3325391644464206,0.0023825066607383,0.3325391644464206],
                            [0.0000000000000000,0.5000000000000000,0.5000000000000000],
                            [0.5000000000000000,0.0000000000000000,0.5000000000000000],
                            [0.5000000000000000,0.5000000000000000,0.0000000000000000],
                            [0.5000000000000000,0.0000000000000000,0.0000000000000000],
                            [0.0000000000000000,0.5000000000000000,0.0000000000000000],
                            [0.0000000000000000,0.0000000000000000,0.5000000000000000],
                            [0.2000000000000000,0.1000000000000000,0.1000000000000000],
                            [0.1000000000000000,0.2000000000000000,0.1000000000000000],
                            [0.1000000000000000,0.1000000000000000,0.2000000000000000],
                            [0.6000000000000000,0.1000000000000000,0.1000000000000000],
                            [0.1000000000000000,0.6000000000000000,0.1000000000000000],
                            [0.1000000000000000,0.1000000000000000,0.6000000000000000],
                            [0.1000000000000000,0.2000000000000000,0.6000000000000000],
                            [0.2000000000000000,0.6000000000000000,0.1000000000000000],
                            [0.6000000000000000,0.1000000000000000,0.2000000000000000],
                            [0.1000000000000000,0.6000000000000000,0.2000000000000000],
                            [0.2000000000000000,0.1000000000000000,0.6000000000000000],
                            [0.6000000000000000,0.2000000000000000,0.1000000000000000]]).T
      weights = numeric.array([0.1095853407966528,0.0635996491464850,0.0635996491464850,0.0635996491464850,0.0635996491464850,-0.3751064406859797,-0.3751064406859797,-0.3751064406859797,-0.3751064406859797,0.0293485515784412,0.0293485515784412,0.0293485515784412,0.0293485515784412,0.0058201058201058,0.0058201058201058,0.0058201058201058,0.0058201058201058,0.0058201058201058,0.0058201058201058,0.1653439153439105,0.1653439153439105,0.1653439153439105,0.1653439153439105,0.1653439153439105,0.1653439153439105,0.1653439153439105,0.1653439153439105,0.1653439153439105,0.1653439153439105,0.1653439153439105,0.1653439153439105]) / 6.
    elif where == 'gauss8':
      coords = numeric.array([[0.2500000000000000,0.2500000000000000,0.2500000000000000],
                            [0.6175871903000830,0.1274709365666390,0.1274709365666390],
                            [0.1274709365666390,0.1274709365666390,0.1274709365666390],
                            [0.1274709365666390,0.1274709365666390,0.6175871903000830],
                            [0.1274709365666390,0.6175871903000830,0.1274709365666390],
                            [0.9037635088221031,0.0320788303926323,0.0320788303926323],
                            [0.0320788303926323,0.0320788303926323,0.0320788303926323],
                            [0.0320788303926323,0.0320788303926323,0.9037635088221031],
                            [0.0320788303926323,0.9037635088221031,0.0320788303926323],
                            [0.4502229043567190,0.0497770956432810,0.0497770956432810],
                            [0.0497770956432810,0.4502229043567190,0.0497770956432810],
                            [0.0497770956432810,0.0497770956432810,0.4502229043567190],
                            [0.0497770956432810,0.4502229043567190,0.4502229043567190],
                            [0.4502229043567190,0.0497770956432810,0.4502229043567190],
                            [0.4502229043567190,0.4502229043567190,0.0497770956432810],
                            [0.3162695526014501,0.1837304473985499,0.1837304473985499],
                            [0.1837304473985499,0.3162695526014501,0.1837304473985499],
                            [0.1837304473985499,0.1837304473985499,0.3162695526014501],
                            [0.1837304473985499,0.3162695526014501,0.3162695526014501],
                            [0.3162695526014501,0.1837304473985499,0.3162695526014501],
                            [0.3162695526014501,0.3162695526014501,0.1837304473985499],
                            [0.0229177878448171,0.2319010893971509,0.2319010893971509],
                            [0.2319010893971509,0.0229177878448171,0.2319010893971509],
                            [0.2319010893971509,0.2319010893971509,0.0229177878448171],
                            [0.5132800333608811,0.2319010893971509,0.2319010893971509],
                            [0.2319010893971509,0.5132800333608811,0.2319010893971509],
                            [0.2319010893971509,0.2319010893971509,0.5132800333608811],
                            [0.2319010893971509,0.0229177878448171,0.5132800333608811],
                            [0.0229177878448171,0.5132800333608811,0.2319010893971509],
                            [0.5132800333608811,0.2319010893971509,0.0229177878448171],
                            [0.2319010893971509,0.5132800333608811,0.0229177878448171],
                            [0.0229177878448171,0.2319010893971509,0.5132800333608811],
                            [0.5132800333608811,0.0229177878448171,0.2319010893971509],
                            [0.7303134278075384,0.0379700484718286,0.0379700484718286],
                            [0.0379700484718286,0.7303134278075384,0.0379700484718286],
                            [0.0379700484718286,0.0379700484718286,0.7303134278075384],
                            [0.1937464752488044,0.0379700484718286,0.0379700484718286],
                            [0.0379700484718286,0.1937464752488044,0.0379700484718286],
                            [0.0379700484718286,0.0379700484718286,0.1937464752488044],
                            [0.0379700484718286,0.7303134278075384,0.1937464752488044],
                            [0.7303134278075384,0.1937464752488044,0.0379700484718286],
                            [0.1937464752488044,0.0379700484718286,0.7303134278075384],
                            [0.0379700484718286,0.1937464752488044,0.7303134278075384],
                            [0.7303134278075384,0.0379700484718286,0.1937464752488044],
                            [0.1937464752488044,0.7303134278075384,0.0379700484718286]]).T
      weights = numeric.array([-0.2359620398477557,0.0244878963560562,0.0244878963560562,0.0244878963560562,0.0244878963560562,0.0039485206398261,0.0039485206398261,0.0039485206398261,0.0039485206398261,0.0263055529507371,0.0263055529507371,0.0263055529507371,0.0263055529507371,0.0263055529507371,0.0263055529507371,0.0829803830550589,0.0829803830550589,0.0829803830550589,0.0829803830550589,0.0829803830550589,0.0829803830550589,0.0254426245481023,0.0254426245481023,0.0254426245481023,0.0254426245481023,0.0254426245481023,0.0254426245481023,0.0254426245481023,0.0254426245481023,0.0254426245481023,0.0254426245481023,0.0254426245481023,0.0254426245481023,0.0134324384376852,0.0134324384376852,0.0134324384376852,0.0134324384376852,0.0134324384376852,0.0134324384376852,0.0134324384376852,0.0134324384376852,0.0134324384376852,0.0134324384376852,0.0134324384376852,0.0134324384376852]) / 6.
    else:
      raise Exception, 'invalid element evaluation: %r' % where
    return coords.T, weights

  def select_contained( self, points, eps=0 ):
    'select points contained in element'
    raise NotImplementedError( 'Determine whether a point resides in the tetrahedron' )  

class StdElem( object ):
  'stdelem base class'

  __slots__ = 'ndims', 'nshapes'

  def __mul__( self, other ):
    'multiply elements'

    return PolyProduct( self, other )

  def __pow__( self, n ):
    'repeated multiplication'

    assert n >= 1
    return self if n == 1 else self * self**(n-1)

  def extract( self, extraction ):
    'apply extraction matrix'

    return ExtractionWrapper( self, extraction )

class PolyProduct( StdElem ):
  'multiply standard elements'

  __slots__ = 'std1', 'std2'

  @core.cache
  def __new__( cls, std1, std2 ):
    'constructor'

    self = object.__new__( cls )
    self.std1 = std1
    self.std2 = std2
    self.ndims = std1.ndims + std2.ndims
    self.nshapes = std1.nshapes * std2.nshapes
    return self

  @core.cache
  def eval( self, points, grad=0 ):
    'evaluate'
    # log.debug( '@ PolyProduct.eval: ', id(self), id(points), id(grad) )

    assert isinstance( grad, int ) and grad >= 0

    assert points.shape[-1] == self.ndims

    s1 = slice(0,self.std1.ndims)
    p1 = points[...,s1]
    s2 = slice(self.std1.ndims,None)
    p2 = points[...,s2]

    E = Ellipsis,
    S = slice(None),
    N = _,

    shape = points.shape[:-1] + (self.std1.nshapes * self.std2.nshapes,)
    G12 = [ ( self.std1.eval( p1, grad=i )[E+S+N+S*i+N*j]
            * self.std2.eval( p2, grad=j )[E+N+S+N*i+S*j] ).reshape( shape + (self.std1.ndims,) * i + (self.std2.ndims,) * j )
            for i,j in zip( range(grad,-1,-1), range(grad+1) ) ]

    data = numeric.empty( shape + (self.ndims,) * grad )

    s = (s1,)*grad + (s2,)*grad
    R = numeric.arange(grad)
    for n in range(2**grad):
      index = n>>R&1
      n = index.argsort() # index[s] = [0,...,1]
      shuffle = range(points.ndim) + list( points.ndim + n )
      iprod = index.sum()
      data.transpose(shuffle)[E+s[iprod:iprod+grad]] = G12[iprod]

    return data

  def __str__( self ):
    'string representation'

    return '%s*%s' % ( self.std1, self.std2 )

class PolyLine( StdElem ):
  'polynomial on a line'

  __slots__ = 'degree', 'poly'

  @classmethod
  def bernstein_poly( cls, degree ):
    'bernstein polynomial coefficients'

    # magic bernstein triangle
    revpoly = numeric.zeros( [degree+1,degree+1], dtype=int )
    for k in range(degree//2+1):
      revpoly[k,k] = root = (-1)**degree if k == 0 else ( revpoly[k-1,k] * (k*2-1-degree) ) / k
      for i in range(k+1,degree+1-k):
        revpoly[i,k] = revpoly[k,i] = root = ( root * (k+i-degree-1) ) / i
    return revpoly[::-1]

  @classmethod
  def spline_poly( cls, p, n ):
    'spline polynomial coefficients'

    assert p >= 0, 'invalid polynomial degree %d' % p
    if p == 0:
      assert n == -1
      return numeric.array( [[[1.]]] )

    assert 1 <= n < 2*p
    extractions = numeric.empty(( n, p+1, p+1 ))
    extractions[0] = numeric.eye( p+1 )
    for i in range( 1, n ):
      extractions[i] = numeric.eye( p+1 )
      for j in range( 2, p+1 ):
        for k in reversed( range( j, p+1 ) ):
          alpha = 1. / min( 2+k-j, n-i+1 )
          extractions[i-1,:,k] = alpha * extractions[i-1,:,k] + (1-alpha) * extractions[i-1,:,k-1]
        extractions[i,-j-1:-1,-j-1] = extractions[i-1,-j:,-1]

    poly = cls.bernstein_poly( p )
    return numeric.contract( extractions[:,_,:,:], poly[_,:,_,:], axis=-1 )

  @classmethod
  @core.cache
  def spline_elems( cls, p, n ):
    'spline elements, minimum amount (just for caching)'

    return map( cls, cls.spline_poly(p,n) )

  @classmethod
  @core.cache
  def spline_elems_neumann( cls, p, n ):
    'spline elements, neumann endings (just for caching)'

    polys = cls.spline_poly(p,n)
    poly_0 = polys[0].copy()
    poly_0[:,1] += poly_0[:,0]
    poly_e = polys[-1].copy()
    poly_e[:,-2] += poly_e[:,-1]
    return cls(poly_0), cls(poly_e)

  @classmethod
  @core.cache
  def spline_elems_curvature( cls ):
    'spline elements, curve free endings (just for caching)'

    polys = cls.spline_poly(1,1)
    poly_0 = polys[0].copy()
    poly_0[:,0] += 0.5*(polys[0][:,0]+polys[0][:,1])
    poly_0[:,1] -= 0.5*(polys[0][:,0]+polys[0][:,1])

    poly_e = polys[-1].copy()
    poly_e[:,-2] -= 0.5*(polys[-1][:,-1]+polys[-1][:,-2])
    poly_e[:,-1] += 0.5*(polys[-1][:,-1]+polys[-1][:,-2])

    return cls(poly_0), cls(poly_e)

  @classmethod
  def spline( cls, degree, nelems, periodic=False, neumann=0, curvature=False ):
    'spline elements, any amount'

    p = degree
    n = 2*p-1
    if periodic:
      assert not neumann, 'periodic domains have no boundary'
      assert not curvature, 'curvature free option not possible for periodic domains'
      if nelems == 1: # periodicity on one element can only mean a constant
        elems = cls.spline_elems( 0, n )
      else:
        elems = cls.spline_elems( p, n )[p-1:p] * nelems
    else:
      elems = cls.spline_elems( p, min(nelems,n) )
      if len(elems) < nelems:
        elems = elems[:p-1] + elems[p-1:p] * (nelems-2*(p-1)) + elems[p:]
      if neumann:
        elem_0, elem_e = cls.spline_elems_neumann( p, min(nelems,n) )
        if neumann & 1:
          elems[0] = elem_0
        if neumann & 2:
          elems[-1] = elem_e
      if curvature:
        assert neumann==0, 'Curvature free not allowed in combindation with Neumann'
        assert degree==2, 'Curvature free only allowed for quadratic splines'  
        elem_0, elem_e = cls.spline_elems_curvature()
        elems[0] = elem_0
        elems[-1] = elem_e

    return numeric.array( elems )

  def __init__( self, poly ):
    '''Create polynomial from order x nfuncs array of coefficients 'poly'.
       Evaluates to sum_i poly[i,:] x**i.'''

    self.ndims = 1
    self.poly = numeric.asarray( poly, dtype=float )
    order, self.nshapes = self.poly.shape
    self.degree = order - 1

  @core.cache
  def eval( self, points, grad=0 ):
    'evaluate'

    assert points.shape[-1] == 1
    x = points[...,0]

    if grad > self.degree:
      return numeric.appendaxes( 0., x.shape+(self.nshapes,)+(1,)*grad )

    poly = self.poly
    for n in range(grad):
      poly = poly[1:] * numeric.arange( 1, poly.shape[0] )[:,_]

    polyval = numeric.empty( x.shape+(self.nshapes,) )
    polyval[:] = poly[-1]
    for p in poly[-2::-1]:
      polyval *= x[...,_]
      polyval += p

    return polyval[(Ellipsis,)+(_,)*grad]

  def extract( self, extraction ):
    'apply extraction'

    return PolyLine( numeric.dot( self.poly, extraction ) )

  def __repr__( self ):
    'string representation'

    return 'PolyLine#%x' % id(self)

class PolyTriangle( StdElem ):
  '''poly triangle (linear for now)
     conventions: dof numbering as vertices, see TriangularElement docstring.'''

  __slots__ = ()

  @core.cache
  def __new__( cls, order ):
    'constructor'

    assert order == 1
    self = object.__new__( cls )
    return self

  @core.cache
  def eval( self, points, grad=0 ):
    'eval'

    npoints, ndim = points.shape
    if grad == 0:
      x, y = points.T
      data = numeric.array( [ x, y, 1-x-y ] ).T
    elif grad == 1:
      data = numeric.array( [[1,0],[0,1],[-1,-1]], dtype=float )
    else:
      data = numeric.array( 0 ).reshape( (1,) * (grad+ndim) )
    return data

  def __repr__( self ):
    'string representation'

    return '%s#%x' % ( self.__class__.__name__, id(self) )

class BubbleTriangle( StdElem ):
  '''linear triangle + bubble function
     conventions: dof numbering as vertices (see TriangularElement docstring), then barycenter.'''

  __slots__ = ()

  @core.cache
  def __new__( cls, order ):
    'constructor'

    assert order == 1
    self = object.__new__( cls )
    return self

  @core.cache
  def eval( self, points, grad=0 ):
    'eval'

    npoints, ndim = points.shape
    if grad == 0:
      x, y = points.T
      data = numeric.array( [ x, y, 1-x-y, 27*x*y*(1-x-y) ] ).T
    elif grad == 1:
      x, y = points.T
      const_block = numeric.array( [1,0,0,1,-1,-1]*npoints, dtype=float ).reshape( npoints,3,2 )
      grad1_bubble = 27*numeric.array( [y*(1-2*x-y),x*(1-x-2*y)] ).T.reshape( npoints,1,2 )
      data = numeric.concatenate( [const_block, grad1_bubble], axis=1 )
    elif grad == 2:
      x, y = points.T
      zero_block = numeric.zeros( (npoints,3,2,2) )
      grad2_bubble = 27*numeric.array( [-2*y,1-2*x-2*y, 1-2*x-2*y,-2*x] ).T.reshape( npoints,1,2,2 )
      data = numeric.concatenate( [zero_block, grad2_bubble], axis=1 )
    elif grad == 3:
      zero_block = numeric.zeros( (3,2,2,2) )
      grad3_bubble = 27*numeric.array( [0,-2,-2,-2,-2,-2,-2,0], dtype=float ).reshape( 1,2,2,2 )
      data = numeric.concatenate( [zero_block, grad3_bubble], axis=0 )
    else:
      assert ndim==2, 'Triangle takes 2D coordinates' # otherwise tested by unpacking points.T
      data = numeric.array( 0 ).reshape( (1,) * (grad+2) )
    return data

  def __repr__( self ):
    'string representation'

    return '%s#%x' % ( self.__class__.__name__, id(self) )

class ExtractionWrapper( object ):
  'extraction wrapper'

  __slots__ = 'stdelem', 'extraction'

  def __init__( self, stdelem, extraction ):
    'constructor'

    self.stdelem = stdelem
    self.extraction = extraction

  @core.cache
  def eval( self, points, grad=0 ):
    'call'

    return numeric.dot( self.stdelem.eval( points, grad ), self.extraction, axis=1 )

  def __repr__( self ):
    'string representation'

    return '%s#%x:%s' % ( self.__class__.__name__, id(self), self.stdelem )

# vim:shiftwidth=2:foldmethod=indent:foldnestmax=2<|MERGE_RESOLUTION|>--- conflicted
+++ resolved
@@ -794,18 +794,13 @@
     for tri in submesh.vertices:
 
       for j in range(2): #Flip two points in case of negative determinant
-<<<<<<< HEAD
-        offset = points[ tri[0] ]
-        affine = numeric.array( [ points[ tri[ii+1] ] - offset for ii in range(self.ndims) ] ).T
-=======
         if self.ndims == 3:
           # TODO renumber tetrahedron vertices to match triangle, removes the following:
           offset = points[ tri[0] ]
-          affine = numpy.array( [ points[ tri[ii+1] ] - offset for ii in range(self.ndims) ] ).T
+          affine = numeric.array( [ points[ tri[ii+1] ] - offset for ii in range(self.ndims) ] ).T
         else:
           offset = points[ tri[-1] ]
-          affine = numpy.array( [ points[ tri[ii] ] - offset for ii in range(self.ndims) ] ).T
->>>>>>> 1a69a1c5
+          affine = numeric.array( [ points[ tri[ii] ] - offset for ii in range(self.ndims) ] ).T
 
         transform = AffineTransformation( offset, affine )
 
