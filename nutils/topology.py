--- conflicted
+++ resolved
@@ -633,14 +633,9 @@
         s = tuple(s)
         belems = numeric.objmap( lambda elem: elem.edge( iedge ) if elem is not None else None, self.structure[s] )
       else:
-<<<<<<< HEAD
         belems = numeric.array( self.structure[-iside].edge( 1-iedge ) )
-      boundaries.append( StructuredTopology( belems ) )
-=======
-        belems = numpy.array( self.structure[-iside].edge( 1-iedge ) )
       periodic = [ d - (d>idim) for d in self.periodic if d != idim ] # TODO check that dimensions are correct for ndim > 2
       boundaries.append( StructuredTopology( belems, periodic=periodic ) )
->>>>>>> 27168e73
 
     if self.ndims == 2:
       structure = numeric.concatenate([ boundaries[i].structure for i in [0,2,1,3] ])
